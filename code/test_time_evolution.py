#!/usr/bin/env python3
"""
Lean script for testing real initialization against MATLAB implementation.
Shows how to initialize BioNetFlux problem step-by-step using test_problem2.
Simple linear script for easy interpretation and modification.
"""

# TODO: The integration of constraints in the whole process is not 100% clean. Check and improve
#       - Constraints attribute access is inconsistent
#       - Constraint handling in global assembler needs review
#       - Interface between setup.constraints and solver components unclear
#       - Need unified constraint management system

import sys
import os
import numpy as np
import matplotlib.pyplot as plt
plt.close('all')

# Add the python_port directory to path for absolute imports
sys.path.insert(0, os.path.dirname(__file__))

from setup_solver import quick_setup

<<<<<<< HEAD
filename = "ooc1d.problems.ooc_test_problem"  # Test problem for MATLAB comparison
=======
filename = "ooc1d.problems.T_junction"  # Test problem for MATLAB comparison
>>>>>>> cef20740

print("="*60)
print("BIONETFLUX REAL INITIALIZATION TEST")
print("="*60)
print("Testing initialization with test_problem2 for MATLAB comparison")

# =============================================================================
# STEP 1: Initialize the solver setup
# =============================================================================
print("\nStep 1: Initializing solver setup...")
setup = quick_setup(filename, validate=True)
print("✓ Setup initialized and validated")

# Get problem information
info = setup.get_problem_info()
print(f"✓ Problem: {info['problem_name']}")
print(f"  Domains: {info['num_domains']}")
print(f"  Total elements: {info['total_elements']}")
print(f"  Total trace DOFs: {info['total_trace_dofs']}")

# Check if constraints attribute exists before accessing it
if hasattr(setup, 'constraints') and setup.constraints is not None:
    print(f"  Constraints: {info['num_constraints']}")
else:
    print(f"  Constraints: Not available (attribute missing)")

print(f"  Time discretization: dt={info['time_discretization']['dt']}, T={info['time_discretization']['T']}")


# =============================================================================
# STEP 2: Create initial conditions
# =============================================================================
print("\nStep 2: Creating initial conditions...")
trace_solutions, multipliers = setup.create_initial_conditions()

print("✓ Initial trace solutions created:")
<<<<<<< HEAD
for i, trace in enumerate(trace_solutions):
    print(f"  DEBUG: Domain {i+1}: shape {trace.shape}, range [{np.min(trace):.6e}, {np.max(trace):.6e}]")
=======
>>>>>>> cef20740


# Plot initial trace solutions
print("\nPlotting initial trace solutions...")
n_domains = len(trace_solutions)
n_equations = setup.problems[0].neq if setup.problems else 2

fig, axes = plt.subplots(n_equations, n_domains, figsize=(6*n_domains, 4*n_equations))
if n_domains == 1:
    axes = axes.reshape(-1, 1)
if n_equations == 1:
    axes = axes.reshape(1, -1)

for domain_idx in range(n_domains):
    discretization = setup.global_discretization.spatial_discretizations[domain_idx]
    nodes = discretization.nodes
    n_nodes = len(nodes)

    trace = trace_solutions[domain_idx]
    
    for eq_idx in range(n_equations):
        eq_start = eq_idx * n_nodes
        eq_end = eq_start + n_nodes
        trace_values = trace[eq_start:eq_end]
        
        ax = axes[eq_idx, domain_idx]
        ax.plot(nodes, trace_values, 'g-o', linewidth=2, markersize=4, label='Initial')
        ax.grid(True, alpha=0.3)
        ax.set_xlabel('Position')
        ax.set_ylabel(f'Equation {eq_idx + 1}')
        ax.set_title(f'Domain {domain_idx + 1}, Eq {eq_idx + 1} - Initial (t=0)')
        
        trace_min, trace_max = np.min(trace_values), np.max(trace_values)
        ax.text(0.02, 0.96, f'Range: [{trace_min:.3e}, {trace_max:.3e}]', 
                transform=ax.transAxes, verticalalignment='top', fontsize=8,
                bbox=dict(boxstyle='round', facecolor='lightgreen', alpha=0.8))

plt.suptitle('BioNetFlux Initial Trace Solutions', y=0.93, fontsize=12, fontweight='bold')
plt.tight_layout(rect=[0, 0, 1, 0.88])
plt.show()

# =============================================================================
# STEP 3: Create global solution vector
# =============================================================================
print("\nStep 3: Assembling global solution vector...")
global_solution = setup.create_global_solution_vector(trace_solutions, multipliers)
print(f"✓ Global solution vector: shape {global_solution.shape}")
<<<<<<< HEAD
print(f"  DEBUG: Range: [{np.min(global_solution):.6e}, {np.max(global_solution):.6e}]")
print(f"  Range: [{np.min(global_solution):.6e}, {np.max(global_solution):.6e}]")
print(f"  Values: {global_solution}")
=======

>>>>>>> cef20740

# Test round-trip extraction
extracted_traces, extracted_multipliers = setup.extract_domain_solutions(global_solution)
print("✓ Round-trip extraction verified")
for i, (orig, ext) in enumerate(zip(trace_solutions, extracted_traces)):
    if np.allclose(orig, ext, rtol=1e-14):
        print(f"  Domain {i+1} trace extraction matches original")
    else:
        print(f"  ✗ Domain {i+1} trace extraction does NOT match original")
        

# =============================================================================
# STEP 4.0: Initialize bulk data U(t=0.0)
# =============================================================================
print("\nStep 4: Creating bulk data and forcing terms...")
bulk_manager = setup.bulk_data_manager
bulk_solutions = []

bulk_guess = bulk_manager.initialize_all_bulk_data(problems=setup.problems,
                                                  discretizations=setup.global_discretization.spatial_discretizations,
                                                  time=0.0)

for i, bulk in enumerate(bulk_guess):
    print(f"  Domain {i+1} bulk guess: shape {bulk.data.shape}, range [{np.min(bulk.data):.6e}, {np.max(bulk.data):.6e}]")
    
    

print("\nStep 5: Initializing global assembler...")
global_assembler = setup.global_assembler
time = 0.0

# =============================================================================
# STEP 6.5: Time Evolution Loop
# =============================================================================
print("\nStep 6.5: Starting time evolution...")

# Get time parameters
dt = setup.global_discretization.dt
T = info['time_discretization']['T']

print(f"    Time evolution parameters:")
print(f"    Time step dt: {dt}")
print(f"    Final time T: {T}")
print(f"    Number of time steps: {int(T/dt)}")

# Initialize time evolution variables
time_step = 1
max_time_steps = int(T/dt) + 1  # Safety limit
solution_history = [global_solution.copy()]  # Store solution history
time_history = [0.0]  # Store time history

current_time = 0.0

# Newton method parameters
max_newton_iterations = 20  # Limit to 20 iterations for debugging
newton_tolerance = 1e-10
newton_solution = global_solution.copy()  # Start with initial guess

# Initialize multiplier section with constraint data at current time
if hasattr(setup, 'constraint_manager') and setup.constraint_manager is not None:
    n_trace_dofs = setup.global_assembler.total_trace_dofs
    n_multipliers = setup.constraint_manager.n_multipliers
    if n_multipliers > 0:
        # Get constraint data at current time and initialize multipliers
        constraint_data = setup.constraint_manager.get_multiplier_data(current_time)
        newton_solution[n_trace_dofs:] = constraint_data

print(f"  Newton method parameters:")
print(f"    Max iterations: {max_newton_iterations}")
print(f"    Tolerance: {newton_tolerance:.1e}")
# Note: residual variable not defined in this scope, would need to use final_residual if available

<<<<<<< HEAD

print(f" DEBUG: Starting time evolution loop with initial time {current_time}, dt {dt}, T {T}, max steps {max_time_steps}")
print(f" DEBUG: Initial bulk solution: {bulk_guess[0].data} ")


=======
max_time_steps = 3  # Safety limit to prevent infinite loops
>>>>>>> cef20740
# Time evolution loop
while current_time+dt <= T and time_step <= max_time_steps:
    print(f"\n--- Time Step {time_step}: t = {current_time+dt:.6f} ---")


    current_time += dt
    time_step += 1

    # Compute source terms at current time
    source_terms = bulk_manager.compute_source_terms(
        problems=setup.problems,
        discretizations=setup.global_discretization.spatial_discretizations,
        time=current_time
    )
<<<<<<< HEAD
    
    print("✓ Source terms computed:")
    for i, source in enumerate(source_terms):
        print(f"    Domain {i+1} source:\n {source.data}")
    
    
    
=======
      
>>>>>>> cef20740
    # Assemble right-hand side for static condensation
    right_hand_side = []  # For clarity in this step
    for i, (bulk_sol, source, static_cond) in enumerate(zip(bulk_guess, source_terms, setup.static_condensations)):
        rhs = static_cond.assemble_forcing_term(previous_bulk_solution=bulk_sol.data,
                                                external_force=source.data)
        right_hand_side.append(rhs)
        
    print("  ✓ Right-hand side assembled for static condensation")
    for i, rhs in enumerate(right_hand_side):
<<<<<<< HEAD
        
        print(f"    Domain {i+1} RHS: shape {rhs.shape}, range [{np.min(rhs):.6e}, {np.max(rhs):.6e}]")
        print(f"    Domain {i+1} RHS data:\n {rhs}")   

    # Newton iteration loop
    newton_converged = False
=======
        print(f"    Domain {i+1} RHS: shape {rhs.shape}, range [{np.min(rhs):.6e}, {np.max(rhs):.6e}]")

    # Newton iteration loop
    newton_converged = False

>>>>>>> cef20740
    
    for newton_iter in range(max_newton_iterations):
        print(f"\n  --- Newton Iteration {newton_iter + 1} ---")
        print(f"    Current time: {current_time}, Time step: {time_step}")
        print(f"    Current Newton solution, {newton_solution.shape}:\n {newton_solution}")
        
        # Compute residual and Jacobian at current solution
        current_residual, current_jacobian = global_assembler.assemble_residual_and_jacobian(
            global_solution=newton_solution,
            forcing_terms=right_hand_side,
            static_condensations=setup.static_condensations,
            time=current_time
        )
        
<<<<<<< HEAD
        print(f"    ✓ Residual and Jacobian assembled")
        print(f"    Residual:\n {current_residual}")
        print(f"    Jacobian:\n {current_jacobian}")
        
        print(f"    Newton Iteration {newton_iter + 1}: Residual norm = {np.linalg.norm(current_residual):.6e}")
        
=======

>>>>>>> cef20740
        # Check convergence
        residual_norm = np.linalg.norm(current_residual)
        
        if residual_norm < newton_tolerance:
            print(f"  ✓ Newton method converged in {newton_iter + 1} iterations")
            newton_converged = True
            break
        
        # Check for singular Jacobian
        jacobian_cond = np.linalg.cond(current_jacobian)
        if jacobian_cond > 1e12:
            print(f"  ⚠ Warning: Jacobian poorly conditioned (cond = {jacobian_cond:.2e})")
        
        # Solve linear system: J * delta_x = -F
        try:
            delta_x = np.linalg.solve(current_jacobian, -current_residual)
        except np.linalg.LinAlgError as e:
            print(f"  ✗ Newton method failed: Linear system singular ({e})")
            break

        # Update solution: x_{k+1} = x_k + delta_x
        newton_solution = newton_solution + delta_x

    if not newton_converged:
        print(f"  ✗ Newton method did not converge after {max_newton_iterations} iterations")
        print(f"    Final residual norm: {np.linalg.norm(current_residual):.6e}")
    else:
        # Final verification
        final_residual, final_jacobian = global_assembler.assemble_residual_and_jacobian(
            global_solution=newton_solution,
            forcing_terms=right_hand_side,
            static_condensations=setup.static_condensations,
            time=current_time
        )
        final_residual_norm = np.linalg.norm(final_residual)
        print(f"  ✓ Final verification: residual norm = {final_residual_norm:.6e}")
    
    # Update variables for subsequent steps
    global_solution = newton_solution

    # Update bulk solutions by static condensation for next time step
    bulk_sol = global_assembler.bulk_by_static_condensation(
        global_solution=newton_solution,
        forcing_terms=right_hand_side,
        static_condensations=setup.static_condensations,
        time=current_time
    )

    # Update bulk_guess with new bulk solution data for next time step
    # bulk_sol contains the actual bulk solution arrays, not BulkData objects
    for i, new_bulk_data in enumerate(bulk_sol):
        # new_bulk_data should be a numpy array with the correct shape
    
        # Extract only the first 2*neq rows (bulk solution part)
        # neq = setup.problems[i].neq
        # bulk_data_only = new_bulk_data[:2*neq, :]
         
        # Directly set the data array (bypass BulkData.set_data validation)
        bulk_guess[i].data = new_bulk_data.copy()
    
    print(f"✓ Bulk solutions updated for next time step")
    for i, bulk in enumerate(bulk_guess):
        print(f"  Domain {i+1} updated bulk: shape {bulk.data.shape}, range [{np.min(bulk.data):.6e}, {np.max(bulk.data):.6e}]")

    print(f"✓ Newton solver completed")
    print(f"  Solution range: [{np.min(global_solution):.6e}, {np.max(global_solution):.6e}]")



print("  Time evolution completed.")
# Note: residual variable not defined in this scope, would need to use final_residual if available

# =============================================================================
# STEP 6.6: Extract Final Trace Solutions and Create Plots
# =============================================================================
print("\nStep 6.6: Extracting final trace solutions and creating plots...")

# Extract final trace solutions from global solution
final_traces, final_multipliers = setup.extract_domain_solutions(global_solution)

print("✓ Final trace solutions extracted:")
for i, trace in enumerate(final_traces):
    print(f"  Domain {i+1}: shape {trace.shape}, range [{np.min(trace):.6e}, {np.max(trace):.6e}]")

print(f"✓ Final multipliers: shape {final_multipliers.shape}, range [{np.min(final_multipliers):.6e}, {np.max(final_multipliers):.6e}]")

# Create plots of the final solution
print("\nCreating plots of final solution...")

# Determine number of equations and domains
n_domains = len(final_traces)
n_equations = setup.problems[0].neq if setup.problems else 2  # Default to 2 for Keller-Segel

# Create figure with subplots
fig, axes = plt.subplots(n_equations, n_domains, figsize=(6*n_domains, 4*n_equations))
if n_domains == 1:
    axes = axes.reshape(-1, 1)
if n_equations == 1:
    axes = axes.reshape(1, -1)

# Plot each equation for each domain
for domain_idx in range(n_domains):
    discretization = setup.global_discretization.spatial_discretizations[domain_idx]
    nodes = discretization.nodes
    n_nodes = len(nodes)
    
    # Extract trace solution for this domain
    trace = final_traces[domain_idx]
    
    for eq_idx in range(n_equations):
        # Extract trace values for this equation
        eq_start = eq_idx * n_nodes
        eq_end = eq_start + n_nodes
        trace_values = trace[eq_start:eq_end]
        
        # Plot
        ax = axes[eq_idx, domain_idx]
        ax.plot(nodes, trace_values, 'b-o', linewidth=2, markersize=4, label='Discrete')
        
        # Plot analytical solution if available
        problem = setup.problems[domain_idx]
        if hasattr(problem, 'solution') and problem.solution is not None:
            try:
                solution = problem.solution[eq_idx]
                analytical_values = solution(nodes, current_time)
                ax.plot(nodes, analytical_values, 'r--', linewidth=2, label='Analytical')
                ax.legend(fontsize=8)
            except Exception as e:
                print(f"Warning: Could not plot analytical solution for domain {domain_idx+1}, eq {eq_idx+1}: {e}")
        
        ax.grid(True, alpha=0.3)
        ax.set_xlabel('Position')
        ax.set_ylabel(f'Equation {eq_idx + 1}')
        ax.set_title(f'Domain {domain_idx + 1}, Eq {eq_idx + 1} - Final Time t={current_time:.4f}')
        
        
        
        
        # Add value range to title
        trace_min, trace_max = np.min(trace_values), np.max(trace_values)
        ax.text(0.02, 0.96, f'Range: [{trace_min:.3e}, {trace_max:.3e}]', 
                transform=ax.transAxes, verticalalignment='top', fontsize=8,
                bbox=dict(boxstyle='round', facecolor='wheat', alpha=0.8))

plt.suptitle('BioNetFlux Final Solution - Time Evolution Results', 
             y=0.88, fontsize=12, fontweight='bold')  # Increased from 0.93 to 0.95
plt.tight_layout(rect=[0, 0, 1, 0.88])  # Changed from 0.85 to 0.88 to reduce space

# Save plot
plot_filename = f"bionetflux_final_solution_t{current_time-dt:.4f}.png"
plt.savefig(plot_filename, dpi=300, bbox_inches='tight')
print(f"✓ Plot saved as: {plot_filename}")

# Show plot
plt.show()


# =============================================================================
# STEP 6.7: Solution Comparison (Initial vs Final)
# =============================================================================
print("\nStep 6.7: Comparing initial vs final solutions...")

# Create comparison plot
fig, axes = plt.subplots(n_equations, n_domains, figsize=(6*n_domains, 4*n_equations))
if n_domains == 1:
    axes = axes.reshape(-1, 1)
if n_equations == 1:
    axes = axes.reshape(1, -1)

for domain_idx in range(n_domains):
    discretization = setup.global_discretization.spatial_discretizations[domain_idx]
    nodes = discretization.nodes
    n_nodes = len(nodes)
    
    # Get initial and final traces
    initial_trace = trace_solutions[domain_idx]
    final_trace = final_traces[domain_idx]
    
    for eq_idx in range(n_equations):
        # Extract trace values for this equation
        eq_start = eq_idx * n_nodes
        eq_end = eq_start + n_nodes
        initial_values = initial_trace[eq_start:eq_end]
        final_values = final_trace[eq_start:eq_end]
        
        # Plot comparison
        ax = axes[eq_idx, domain_idx]
        ax.plot(nodes, initial_values, 'b-o', linewidth=2, markersize=4, label='Initial (t=0)')
        ax.plot(nodes, final_values, 'r-s', linewidth=2, markersize=4, label=f'Final (t={current_time-dt:.4f})')
        ax.grid(True, alpha=0.3)
        ax.set_xlabel('Position')
        ax.set_ylabel(f'Equation {eq_idx + 1}')
        ax.set_title(f'Domain {domain_idx + 1}, Eq {eq_idx + 1}')
        ax.legend(fontsize=8)
        
        # Calculate and display change
        max_change = np.max(np.abs(final_values - initial_values))
        ax.text(0.02, 0.02, f'Max Change: {max_change:.3e}', 
                transform=ax.transAxes, verticalalignment='bottom', fontsize=8,
                bbox=dict(boxstyle='round', facecolor='lightblue', alpha=0.8))

plt.suptitle(f'BioNetFlux Solution Evolution - Initial vs Final\nTime Evolution: t = 0 → {current_time-dt:.4f}', 
             y=0.93, fontsize=10, fontweight='bold')  # Increased from 0.93 to 0.95
plt.tight_layout(rect=[0, 0, 1, 0.80])  # Changed from 0.85 to 0.88 to reduce space

# Save comparison plot
comparison_filename = f"bionetflux_solution_comparison_t{current_time-dt:.4f}.png"
plt.savefig(comparison_filename, dpi=300, bbox_inches='tight')
print(f"✓ Comparison plot saved as: {comparison_filename}")

# Show comparison plot
plt.show()

# Print summary statistics
print("\nSolution Evolution Summary:")
print(f"  Time evolution: t = 0 → {current_time-dt:.4f}")
print(f"  Number of time steps completed: {time_step-1}")
print(f"  Final global solution norm: {np.linalg.norm(global_solution):.6e}")

for domain_idx in range(n_domains):
    print(f"\n  Domain {domain_idx + 1}:")
    n_nodes = len(setup.global_discretization.spatial_discretizations[domain_idx].nodes)
    
    for eq_idx in range(n_equations):
        eq_start = eq_idx * n_nodes
        eq_end = eq_start + n_nodes
        initial_values = trace_solutions[domain_idx][eq_start:eq_end]
        final_values = final_traces[domain_idx][eq_start:eq_end]
        
        initial_norm = np.linalg.norm(initial_values)
        final_norm = np.linalg.norm(final_values)
        max_change = np.max(np.abs(final_values - initial_values))
        relative_change = max_change / (initial_norm + 1e-12)  # Avoid division by zero
        
        print(f"    Equation {eq_idx + 1}: ||u_initial||={initial_norm:.6e}, ||u_final||={final_norm:.6e}")
        print(f"                      Max change: {max_change:.6e}, Relative change: {relative_change:.6e}")

print(f"\n✓ Final solution analysis completed!")
print(f"✓ Plots saved and displayed")

<|MERGE_RESOLUTION|>--- conflicted
+++ resolved
@@ -22,11 +22,7 @@
 
 from setup_solver import quick_setup
 
-<<<<<<< HEAD
 filename = "ooc1d.problems.ooc_test_problem"  # Test problem for MATLAB comparison
-=======
-filename = "ooc1d.problems.T_junction"  # Test problem for MATLAB comparison
->>>>>>> cef20740
 
 print("="*60)
 print("BIONETFLUX REAL INITIALIZATION TEST")
@@ -63,11 +59,9 @@
 trace_solutions, multipliers = setup.create_initial_conditions()
 
 print("✓ Initial trace solutions created:")
-<<<<<<< HEAD
 for i, trace in enumerate(trace_solutions):
-    print(f"  DEBUG: Domain {i+1}: shape {trace.shape}, range [{np.min(trace):.6e}, {np.max(trace):.6e}]")
-=======
->>>>>>> cef20740
+    print(f"  Domain {i+1}: shape {trace.shape}, range [{np.min(trace):.6e}, {np.max(trace):.6e}]")
+    print(f"  Domain {i+1}: trace {trace}")
 
 
 # Plot initial trace solutions
@@ -115,13 +109,8 @@
 print("\nStep 3: Assembling global solution vector...")
 global_solution = setup.create_global_solution_vector(trace_solutions, multipliers)
 print(f"✓ Global solution vector: shape {global_solution.shape}")
-<<<<<<< HEAD
-print(f"  DEBUG: Range: [{np.min(global_solution):.6e}, {np.max(global_solution):.6e}]")
 print(f"  Range: [{np.min(global_solution):.6e}, {np.max(global_solution):.6e}]")
 print(f"  Values: {global_solution}")
-=======
-
->>>>>>> cef20740
 
 # Test round-trip extraction
 extracted_traces, extracted_multipliers = setup.extract_domain_solutions(global_solution)
@@ -194,15 +183,12 @@
 print(f"    Tolerance: {newton_tolerance:.1e}")
 # Note: residual variable not defined in this scope, would need to use final_residual if available
 
-<<<<<<< HEAD
 
 print(f" DEBUG: Starting time evolution loop with initial time {current_time}, dt {dt}, T {T}, max steps {max_time_steps}")
 print(f" DEBUG: Initial bulk solution: {bulk_guess[0].data} ")
 
 
-=======
 max_time_steps = 3  # Safety limit to prevent infinite loops
->>>>>>> cef20740
 # Time evolution loop
 while current_time+dt <= T and time_step <= max_time_steps:
     print(f"\n--- Time Step {time_step}: t = {current_time+dt:.6f} ---")
@@ -217,17 +203,11 @@
         discretizations=setup.global_discretization.spatial_discretizations,
         time=current_time
     )
-<<<<<<< HEAD
-    
-    print("✓ Source terms computed:")
-    for i, source in enumerate(source_terms):
-        print(f"    Domain {i+1} source:\n {source.data}")
-    
-    
-    
-=======
-      
->>>>>>> cef20740
+    
+    
+    
+    
+    
     # Assemble right-hand side for static condensation
     right_hand_side = []  # For clarity in this step
     for i, (bulk_sol, source, static_cond) in enumerate(zip(bulk_guess, source_terms, setup.static_condensations)):
@@ -237,20 +217,15 @@
         
     print("  ✓ Right-hand side assembled for static condensation")
     for i, rhs in enumerate(right_hand_side):
-<<<<<<< HEAD
-        
-        print(f"    Domain {i+1} RHS: shape {rhs.shape}, range [{np.min(rhs):.6e}, {np.max(rhs):.6e}]")
-        print(f"    Domain {i+1} RHS data:\n {rhs}")   
-
+        # print(f"    Domain {i+1} RHS: shape {rhs.shape}, range [{np.min(rhs):.6e}, {np.max(rhs):.6e}]")
+        print(f"    DEBUG: Domain {i+1} RHS values at time {current_time:.6f}:\n {rhs}")
+
+   
     # Newton iteration loop
     newton_converged = False
-=======
-        print(f"    Domain {i+1} RHS: shape {rhs.shape}, range [{np.min(rhs):.6e}, {np.max(rhs):.6e}]")
-
-    # Newton iteration loop
-    newton_converged = False
-
->>>>>>> cef20740
+    
+    
+    
     
     for newton_iter in range(max_newton_iterations):
         print(f"\n  --- Newton Iteration {newton_iter + 1} ---")
@@ -265,16 +240,10 @@
             time=current_time
         )
         
-<<<<<<< HEAD
-        print(f"    ✓ Residual and Jacobian assembled")
-        print(f"    Residual:\n {current_residual}")
-        print(f"    Jacobian:\n {current_jacobian}")
-        
-        print(f"    Newton Iteration {newton_iter + 1}: Residual norm = {np.linalg.norm(current_residual):.6e}")
-        
-=======
-
->>>>>>> cef20740
+        print(f" DEBUG:   Newton Iteration {newton_iter + 1}: Residual norm = {np.linalg.norm(current_residual):.6e}")
+        print(f" DEBUG   Jacobian: \n {current_jacobian}")
+        print(f" DEBUG:   Residual: \n {current_residual}")
+        
         # Check convergence
         residual_norm = np.linalg.norm(current_residual)
         
