#!/usr/bin/env python3
"""
Lean script for testing real initialization against MATLAB implementation.
Shows how to initialize BioNetFlux problem step-by-step using test_problem2.
Simple linear script for easy interpretation and modification.
"""

# TODO: The integration of constraints in the whole process is not 100% clean. Check and improve
#       - Constraints attribute access is inconsistent
#       - Constraint handling in global assembler needs review
#       - Interface between setup.constraints and solver components unclear
#       - Need unified constraint management system

import sys
import os
import numpy as np
import matplotlib.pyplot as plt
plt.close('all')

# Add the python_port directory to path for absolute imports
sys.path.insert(0, os.path.dirname(__file__))

from setup_solver import quick_setup

<<<<<<< HEAD
filename = "ooc1d.problems.KS_traveling_wave_double_arc"  # Test problem for MATLAB comparison
=======
filename = "ooc1d.problems.ooc_test_problem"  # Test problem for MATLAB comparison
>>>>>>> cb971786

print("="*60)
print("BIONETFLUX REAL INITIALIZATION TEST")
print("="*60)
print("Testing initialization with test_problem2 for MATLAB comparison")

# =============================================================================
# STEP 1: Initialize the solver setup
# =============================================================================
print("\nStep 1: Initializing solver setup...")
setup = quick_setup(filename, validate=True)
print("✓ Setup initialized and validated")

# Get problem information
info = setup.get_problem_info()
print(f"✓ Problem: {info['problem_name']}")
print(f"  Domains: {info['num_domains']}")
print(f"  Total elements: {info['total_elements']}")
print(f"  Total trace DOFs: {info['total_trace_dofs']}")

# Check if constraints attribute exists before accessing it
if hasattr(setup, 'constraints') and setup.constraints is not None:
    print(f"  Constraints: {info['num_constraints']}")
else:
    print(f"  Constraints: Not available (attribute missing)")

print(f"  Time discretization: dt={info['time_discretization']['dt']}, T={info['time_discretization']['T']}")


# =============================================================================
# STEP 2: Create initial conditions
# =============================================================================
print("\nStep 2: Creating initial conditions...")
trace_solutions, multipliers = setup.create_initial_conditions()

print("✓ Initial trace solutions created:")
for i, trace in enumerate(trace_solutions):
    print(f"  Domain {i+1}: shape {trace.shape}, range [{np.min(trace):.6e}, {np.max(trace):.6e}]")


# Plot initial trace solutions
print("\nPlotting initial trace solutions...")
n_domains = len(trace_solutions)
n_equations = setup.problems[0].neq if setup.problems else 2

fig, axes = plt.subplots(n_equations, n_domains, figsize=(6*n_domains, 4*n_equations))
if n_domains == 1:
    axes = axes.reshape(-1, 1)
if n_equations == 1:
    axes = axes.reshape(1, -1)

for domain_idx in range(n_domains):
    discretization = setup.global_discretization.spatial_discretizations[domain_idx]
    nodes = discretization.nodes
    n_nodes = len(nodes)

    trace = trace_solutions[domain_idx]
    
    for eq_idx in range(n_equations):
        eq_start = eq_idx * n_nodes
        eq_end = eq_start + n_nodes
        trace_values = trace[eq_start:eq_end]
        
        ax = axes[eq_idx, domain_idx]
        ax.plot(nodes, trace_values, 'g-o', linewidth=2, markersize=4, label='Initial')
        ax.grid(True, alpha=0.3)
        ax.set_xlabel('Position')
        ax.set_ylabel(f'Equation {eq_idx + 1}')
        ax.set_title(f'Domain {domain_idx + 1}, Eq {eq_idx + 1} - Initial (t=0)')
        
        trace_min, trace_max = np.min(trace_values), np.max(trace_values)
        ax.text(0.02, 0.96, f'Range: [{trace_min:.3e}, {trace_max:.3e}]', 
                transform=ax.transAxes, verticalalignment='top', fontsize=8,
                bbox=dict(boxstyle='round', facecolor='lightgreen', alpha=0.8))

plt.suptitle('BioNetFlux Initial Trace Solutions', y=0.93, fontsize=12, fontweight='bold')
plt.tight_layout(rect=[0, 0, 1, 0.88])
plt.show()

# =============================================================================
# STEP 3: Create global solution vector
# =============================================================================
print("\nStep 3: Assembling global solution vector...")
global_solution = setup.create_global_solution_vector(trace_solutions, multipliers)
print(f"✓ Global solution vector: shape {global_solution.shape}")
print(f"  Range: [{np.min(global_solution):.6e}, {np.max(global_solution):.6e}]")

# Test round-trip extraction
extracted_traces, extracted_multipliers = setup.extract_domain_solutions(global_solution)
print("✓ Round-trip extraction verified")
for i, (orig, ext) in enumerate(zip(trace_solutions, extracted_traces)):
    if np.allclose(orig, ext, rtol=1e-14):
        print(f"  Domain {i+1} trace extraction matches original")
    else:
        print(f"  ✗ Domain {i+1} trace extraction does NOT match original")
        

# =============================================================================
# STEP 4.0: Initialize bulk data U(t=0.0)
# =============================================================================
print("\nStep 4: Creating bulk data and forcing terms...")
bulk_manager = setup.bulk_data_manager
bulk_solutions = []

bulk_guess = bulk_manager.initialize_all_bulk_data(problems=setup.problems,
                                                  discretizations=setup.global_discretization.spatial_discretizations,
                                                  time=0.0)

for i, bulk in enumerate(bulk_guess):
    print(f"  Domain {i+1} bulk guess: shape {bulk.data.shape}, range [{np.min(bulk.data):.6e}, {np.max(bulk.data):.6e}]")
    
    

print("\nStep 5: Initializing global assembler...")
global_assembler = setup.global_assembler
time = 0.0

# =============================================================================
# STEP 6.5: Time Evolution Loop
# =============================================================================
print("\nStep 6.5: Starting time evolution...")

# Get time parameters
dt = setup.global_discretization.dt
T = info['time_discretization']['T']

print(f"    Time evolution parameters:")
print(f"    Time step dt: {dt}")
print(f"    Final time T: {T}")
print(f"    Number of time steps: {int(T/dt)}")

# Initialize time evolution variables
time_step = 1
max_time_steps = int(T/dt) + 1  # Safety limit
solution_history = [global_solution.copy()]  # Store solution history
time_history = [0.0]  # Store time history

current_time = 0.0

# Newton method parameters
max_newton_iterations = 20  # Limit to 20 iterations for debugging
newton_tolerance = 1e-10
newton_solution = global_solution.copy()  # Start with initial guess

# Initialize multiplier section with constraint data at current time
if hasattr(setup, 'constraint_manager') and setup.constraint_manager is not None:
    n_trace_dofs = setup.global_assembler.total_trace_dofs
    n_multipliers = setup.constraint_manager.n_multipliers
    if n_multipliers > 0:
        # Get constraint data at current time and initialize multipliers
        constraint_data = setup.constraint_manager.get_multiplier_data(current_time)
        newton_solution[n_trace_dofs:] = constraint_data

print(f"  Newton method parameters:")
print(f"    Max iterations: {max_newton_iterations}")
print(f"    Tolerance: {newton_tolerance:.1e}")
# Note: residual variable not defined in this scope, would need to use final_residual if available


# Time evolution loop
while current_time+dt <= T and time_step <= max_time_steps:
    print(f"\n--- Time Step {time_step}: t = {current_time+dt:.6f} ---")


    current_time += dt
    time_step += 1

    # Compute source terms at current time
    source_terms = bulk_manager.compute_source_terms(
        problems=setup.problems,
        discretizations=setup.global_discretization.spatial_discretizations,
        time=current_time
    )
    
    
    
    
    
    # Assemble right-hand side for static condensation
    right_hand_side = []  # For clarity in this step
    for i, (bulk_sol, source, static_cond) in enumerate(zip(bulk_guess, source_terms, setup.static_condensations)):
        rhs = static_cond.assemble_forcing_term(previous_bulk_solution=bulk_sol.data,
                                                external_force=source.data)
        right_hand_side.append(rhs)
        
    print("  ✓ Right-hand side assembled for static condensation")
    

   
    # Newton iteration loop
    newton_converged = False
    
    
    
    
    for newton_iter in range(max_newton_iterations):
        
        # Compute residual and Jacobian at current solution
        current_residual, current_jacobian = global_assembler.assemble_residual_and_jacobian(
            global_solution=newton_solution,
            forcing_terms=right_hand_side,
            static_condensations=setup.static_condensations,
            time=current_time
        )
    
        
        # Check convergence
        residual_norm = np.linalg.norm(current_residual)
        
        if residual_norm < newton_tolerance:
            print(f"  ✓ Newton method converged in {newton_iter + 1} iterations")
            newton_converged = True
            break
        
        # Check for singular Jacobian
        jacobian_cond = np.linalg.cond(current_jacobian)
        if jacobian_cond > 1e12:
            print(f"  ⚠ Warning: Jacobian poorly conditioned (cond = {jacobian_cond:.2e})")
        
        # Solve linear system: J * delta_x = -F
        try:
            delta_x = np.linalg.solve(current_jacobian, -current_residual)
        except np.linalg.LinAlgError as e:
            print(f"  ✗ Newton method failed: Linear system singular ({e})")
            break

        # Update solution: x_{k+1} = x_k + delta_x
        newton_solution = newton_solution + delta_x

    if not newton_converged:
        print(f"  ✗ Newton method did not converge after {max_newton_iterations} iterations")
        print(f"    Final residual norm: {np.linalg.norm(current_residual):.6e}")
    else:
        # Final verification
        final_residual, final_jacobian = global_assembler.assemble_residual_and_jacobian(
            global_solution=newton_solution,
            forcing_terms=right_hand_side,
            static_condensations=setup.static_condensations,
            time=current_time
        )
        final_residual_norm = np.linalg.norm(final_residual)
        print(f"  ✓ Final verification: residual norm = {final_residual_norm:.6e}")
    
    # Update variables for subsequent steps
    global_solution = newton_solution

    # Update bulk solutions by static condensation for next time step
    bulk_sol = global_assembler.bulk_by_static_condensation(
        global_solution=newton_solution,
        forcing_terms=right_hand_side,
        static_condensations=setup.static_condensations,
        time=current_time
    )

    # Update bulk_guess with new bulk solution data for next time step
    # bulk_sol contains the actual bulk solution arrays, not BulkData objects
    for i, new_bulk_data in enumerate(bulk_sol):
        # new_bulk_data should be a numpy array with the correct shape
    
        # Extract only the first 2*neq rows (bulk solution part)
        # neq = setup.problems[i].neq
        # bulk_data_only = new_bulk_data[:2*neq, :]
         
        # Directly set the data array (bypass BulkData.set_data validation)
        bulk_guess[i].data = new_bulk_data.copy()
    
    print(f"✓ Bulk solutions updated for next time step")
    for i, bulk in enumerate(bulk_guess):
        print(f"  Domain {i+1} updated bulk: shape {bulk.data.shape}, range [{np.min(bulk.data):.6e}, {np.max(bulk.data):.6e}]")

    print(f"✓ Newton solver completed")
    print(f"  Solution range: [{np.min(global_solution):.6e}, {np.max(global_solution):.6e}]")



print("  Time evolution completed.")
# Note: residual variable not defined in this scope, would need to use final_residual if available

# =============================================================================
# STEP 6.6: Extract Final Trace Solutions and Create Plots
# =============================================================================
print("\nStep 6.6: Extracting final trace solutions and creating plots...")

# Extract final trace solutions from global solution
final_traces, final_multipliers = setup.extract_domain_solutions(global_solution)

print("✓ Final trace solutions extracted:")
for i, trace in enumerate(final_traces):
    print(f"  Domain {i+1}: shape {trace.shape}, range [{np.min(trace):.6e}, {np.max(trace):.6e}]")

print(f"✓ Final multipliers: shape {final_multipliers.shape}, range [{np.min(final_multipliers):.6e}, {np.max(final_multipliers):.6e}]")

# Create plots of the final solution
print("\nCreating plots of final solution...")

# Determine number of equations and domains
n_domains = len(final_traces)
n_equations = setup.problems[0].neq if setup.problems else 2  # Default to 2 for Keller-Segel

# Create figure with subplots
fig, axes = plt.subplots(n_equations, n_domains, figsize=(6*n_domains, 4*n_equations))
if n_domains == 1:
    axes = axes.reshape(-1, 1)
if n_equations == 1:
    axes = axes.reshape(1, -1)

# Plot each equation for each domain
for domain_idx in range(n_domains):
    discretization = setup.global_discretization.spatial_discretizations[domain_idx]
    nodes = discretization.nodes
    n_nodes = len(nodes)
    
    # Extract trace solution for this domain
    trace = final_traces[domain_idx]
    
    for eq_idx in range(n_equations):
        # Extract trace values for this equation
        eq_start = eq_idx * n_nodes
        eq_end = eq_start + n_nodes
        trace_values = trace[eq_start:eq_end]
        
        # Plot
        ax = axes[eq_idx, domain_idx]
        ax.plot(nodes, trace_values, 'b-o', linewidth=2, markersize=4, label='Discrete')
        
        # Plot analytical solution if available
        problem = setup.problems[domain_idx]
        if hasattr(problem, 'solution') and problem.solution is not None:
            try:
                solution = problem.solution[eq_idx]
                analytical_values = solution(nodes, current_time)
                ax.plot(nodes, analytical_values, 'r--', linewidth=2, label='Analytical')
                ax.legend(fontsize=8)
            except Exception as e:
                print(f"Warning: Could not plot analytical solution for domain {domain_idx+1}, eq {eq_idx+1}: {e}")
        
        ax.grid(True, alpha=0.3)
        ax.set_xlabel('Position')
        ax.set_ylabel(f'Equation {eq_idx + 1}')
        ax.set_title(f'Domain {domain_idx + 1}, Eq {eq_idx + 1} - Final Time t={current_time:.4f}')
        
        
        
        
        # Add value range to title
        trace_min, trace_max = np.min(trace_values), np.max(trace_values)
        ax.text(0.02, 0.96, f'Range: [{trace_min:.3e}, {trace_max:.3e}]', 
                transform=ax.transAxes, verticalalignment='top', fontsize=8,
                bbox=dict(boxstyle='round', facecolor='wheat', alpha=0.8))

plt.suptitle('BioNetFlux Final Solution - Time Evolution Results', 
             y=0.88, fontsize=12, fontweight='bold')  # Increased from 0.93 to 0.95
plt.tight_layout(rect=[0, 0, 1, 0.88])  # Changed from 0.85 to 0.88 to reduce space

# Save plot
plot_filename = f"bionetflux_final_solution_t{current_time-dt:.4f}.png"
plt.savefig(plot_filename, dpi=300, bbox_inches='tight')
print(f"✓ Plot saved as: {plot_filename}")

# Show plot
plt.show()


# =============================================================================
# STEP 6.7: Solution Comparison (Initial vs Final)
# =============================================================================
print("\nStep 6.7: Comparing initial vs final solutions...")

# Create comparison plot
fig, axes = plt.subplots(n_equations, n_domains, figsize=(6*n_domains, 4*n_equations))
if n_domains == 1:
    axes = axes.reshape(-1, 1)
if n_equations == 1:
    axes = axes.reshape(1, -1)

for domain_idx in range(n_domains):
    discretization = setup.global_discretization.spatial_discretizations[domain_idx]
    nodes = discretization.nodes
    n_nodes = len(nodes)
    
    # Get initial and final traces
    initial_trace = trace_solutions[domain_idx]
    final_trace = final_traces[domain_idx]
    
    for eq_idx in range(n_equations):
        # Extract trace values for this equation
        eq_start = eq_idx * n_nodes
        eq_end = eq_start + n_nodes
        initial_values = initial_trace[eq_start:eq_end]
        final_values = final_trace[eq_start:eq_end]
        
        # Plot comparison
        ax = axes[eq_idx, domain_idx]
        ax.plot(nodes, initial_values, 'b-o', linewidth=2, markersize=4, label='Initial (t=0)')
        ax.plot(nodes, final_values, 'r-s', linewidth=2, markersize=4, label=f'Final (t={current_time-dt:.4f})')
        ax.grid(True, alpha=0.3)
        ax.set_xlabel('Position')
        ax.set_ylabel(f'Equation {eq_idx + 1}')
        ax.set_title(f'Domain {domain_idx + 1}, Eq {eq_idx + 1}')
        ax.legend(fontsize=8)
        
        # Calculate and display change
        max_change = np.max(np.abs(final_values - initial_values))
        ax.text(0.02, 0.02, f'Max Change: {max_change:.3e}', 
                transform=ax.transAxes, verticalalignment='bottom', fontsize=8,
                bbox=dict(boxstyle='round', facecolor='lightblue', alpha=0.8))

plt.suptitle(f'BioNetFlux Solution Evolution - Initial vs Final\nTime Evolution: t = 0 → {current_time-dt:.4f}', 
             y=0.93, fontsize=10, fontweight='bold')  # Increased from 0.93 to 0.95
plt.tight_layout(rect=[0, 0, 1, 0.80])  # Changed from 0.85 to 0.88 to reduce space

# Save comparison plot
comparison_filename = f"bionetflux_solution_comparison_t{current_time-dt:.4f}.png"
plt.savefig(comparison_filename, dpi=300, bbox_inches='tight')
print(f"✓ Comparison plot saved as: {comparison_filename}")

# Show comparison plot
plt.show()

# Print summary statistics
print("\nSolution Evolution Summary:")
print(f"  Time evolution: t = 0 → {current_time-dt:.4f}")
print(f"  Number of time steps completed: {time_step-1}")
print(f"  Final global solution norm: {np.linalg.norm(global_solution):.6e}")

for domain_idx in range(n_domains):
    print(f"\n  Domain {domain_idx + 1}:")
    n_nodes = len(setup.global_discretization.spatial_discretizations[domain_idx].nodes)
    
    for eq_idx in range(n_equations):
        eq_start = eq_idx * n_nodes
        eq_end = eq_start + n_nodes
        initial_values = trace_solutions[domain_idx][eq_start:eq_end]
        final_values = final_traces[domain_idx][eq_start:eq_end]
        
        initial_norm = np.linalg.norm(initial_values)
        final_norm = np.linalg.norm(final_values)
        max_change = np.max(np.abs(final_values - initial_values))
        relative_change = max_change / (initial_norm + 1e-12)  # Avoid division by zero
        
        print(f"    Equation {eq_idx + 1}: ||u_initial||={initial_norm:.6e}, ||u_final||={final_norm:.6e}")
        print(f"                      Max change: {max_change:.6e}, Relative change: {relative_change:.6e}")

print(f"\n✓ Final solution analysis completed!")
print(f"✓ Plots saved and displayed")

<|MERGE_RESOLUTION|>--- conflicted
+++ resolved
@@ -22,11 +22,7 @@
 
 from setup_solver import quick_setup
 
-<<<<<<< HEAD
-filename = "ooc1d.problems.KS_traveling_wave_double_arc"  # Test problem for MATLAB comparison
-=======
 filename = "ooc1d.problems.ooc_test_problem"  # Test problem for MATLAB comparison
->>>>>>> cb971786
 
 print("="*60)
 print("BIONETFLUX REAL INITIALIZATION TEST")
